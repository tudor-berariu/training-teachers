--- conflicted
+++ resolved
@@ -140,11 +140,8 @@
     train_loader, test_loader, data_info = \
         get_loaders(args.dataset, args.batch_size,
                     args.test_batch_size, in_size=tuple(args.in_size),
-<<<<<<< HEAD
-                    limit=args.dataset_limit)
-=======
+                    limit=args.dataset_limit,
                     normalize=False)
->>>>>>> f5495965
     train_loader.to(device)
     test_loader.to(device)
 
