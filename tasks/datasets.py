from math import ceil
from typing import Dict, Iterator, Tuple
import torch
from torch import Tensor
from torch.utils.data import DataLoader
from torchvision import datasets, transforms
from tasks.random_dataset import RandomDataset


# TODO: Other datasets than FashionMNIST


<<<<<<< HEAD
ORIGINAL_SIZE = {"FashionMNIST": (1, 28, 28)}
NCLASSES = {"FashionMNIST": 10,'random': 10}
=======
ORIGINAL_SIZE = {"FashionMNIST": (1, 28, 28),
                 "MNIST": (1, 28, 28),
                 "CIFAR10": (3, 32, 32)}

NCLASSES = {"FashionMNIST": 10,
            "MNIST": 10,
            "CIFAR10": 10}

>>>>>>> f196636e
MEAN_STD = {"FashionMNIST": {(1, 32, 32): (0.2190, 0.3318,),
               (1, 28, 28): (0.2860, 0.3530,)}}


Size = Tuple[int, int, int]
Padding = Tuple[int, int, int, int]


class InMemoryDataLoader(Iterator):
  # Only for small datasets

  def __init__(self, loader: DataLoader,
         batch_size: int,
         shuffle: bool = False) -> None:
    full_data, full_target = None, None
    self.batch_size = batch_size
    self.shuffle = shuffle
    for data, target in loader:
      if full_data is not None:
        full_data = torch.cat((full_data, data), dim=0)
        full_target = torch.cat((full_target, target), dim=0)
      else:
        full_data, full_target = data, target
    self.data = full_data
    self.target = full_target
    self.length = len(self.data)
    self.idxs, self.offset = None, None

  # pylint: disable=invalid-name
  def to(self, device: torch.device) -> None:
    self.data, self.target = self.data.to(device), self.target.to(device)

  def __iter__(self) -> Iterator[Tuple[Tensor, Tensor]]:
    if self.shuffle:
      self.idxs = torch.randperm(self.length)
    self.offset = 0
    return self

  def __next__(self) -> Tuple[Tensor, Tensor]:
    start = self.offset
    end = min(self.offset + self.batch_size, self.length)
    if start >= end:
      raise StopIteration
    self.offset = end

    if self.shuffle:
      idxs = self.idxs[start:end]
      return self.data[idxs], self.target[idxs], idxs

    return self.data[start:end], self.target[start:end], \
            torch.arange(start,end,dtype=torch.long)

  @property
  def ds_size(self):
    return len(self.data)

  def __len__(self) -> int:
    return int(ceil(self.length / self.batch_size))

  def sample(self, nsamples: int) -> Dict[str, Tensor]:
    if nsamples > self.length:
      raise ValueError("You ask for too much.")
    idxs = torch.randint(self.length, (nsamples,),
               dtype=torch.long, device=self.data.device)
    return {"data": self.data.index_select(0, idxs),
        "target": self.target.index_select(0, idxs)}


def get_padding(in_size: Size, out_size: Size) -> Padding:
  d_h, d_w = out_size[-2] - in_size[-2], out_size[-1] - in_size[-1]
  p_h1, p_w1 = d_h // 2, d_w // 2
  p_h2, p_w2 = d_h - p_h1, d_w - p_w1
  return p_h1, p_h2, p_w1, p_w2


def get_loaders(dataset: str,
        batch_size: int,
        test_batch_size: int,
        in_size: Size = None,
        normalize: bool = False):

  if dataset!='random':
    if in_size is None:
      in_size = (1, 32, 32)
    padding = get_padding(ORIGINAL_SIZE[dataset], in_size)

    transfs = [
      transforms.Pad(padding),
      transforms.ToTensor(),
      transforms.Lambda(lambda t: t.expand(in_size))
    ]

    if normalize:
      mean, std = nrmlz = MEAN_STD[dataset][in_size]
      transfs.append(transforms.Normalize((mean,), (std,)))
    else:
      nrmlz = None

    trainset = getattr(datasets, dataset)(
      f'./.data/{dataset:s}',
      train=True, download=True,
      transform=transforms.Compose(transfs))
  else:
    trainset = RandomDataset(40,NCLASSES[dataset], in_size)
    testset = trainset
    nrmlz=None
    
  train_loader = DataLoader(trainset, batch_size=len(trainset))

  if dataset!='random':
    testset = getattr(datasets, dataset)(
      f'./.data/{dataset:s}',
      train=False,
      transform=transforms.Compose(transfs))
  test_loader = DataLoader(testset, batch_size=len(testset), shuffle=False)

  train_loader = InMemoryDataLoader(train_loader, batch_size, shuffle=True)
  test_loader = InMemoryDataLoader(test_loader, test_batch_size)

  return train_loader, test_loader, (in_size, NCLASSES[dataset], nrmlz)<|MERGE_RESOLUTION|>--- conflicted
+++ resolved
@@ -10,19 +10,16 @@
 # TODO: Other datasets than FashionMNIST
 
 
-<<<<<<< HEAD
-ORIGINAL_SIZE = {"FashionMNIST": (1, 28, 28)}
-NCLASSES = {"FashionMNIST": 10,'random': 10}
-=======
+
 ORIGINAL_SIZE = {"FashionMNIST": (1, 28, 28),
                  "MNIST": (1, 28, 28),
                  "CIFAR10": (3, 32, 32)}
 
 NCLASSES = {"FashionMNIST": 10,
             "MNIST": 10,
-            "CIFAR10": 10}
+            "CIFAR10": 10,
+            "random": 10}
 
->>>>>>> f196636e
 MEAN_STD = {"FashionMNIST": {(1, 32, 32): (0.2190, 0.3318,),
                (1, 28, 28): (0.2860, 0.3530,)}}
 
